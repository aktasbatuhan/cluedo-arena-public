import unsloth
import art
import asyncio
import json
import random
from pathlib import Path
from typing import Any, Iterator, TypedDict, Optional
import yaml  # <-- Add YAML import

from dotenv import load_dotenv
import openai # ART uses openai client interface
from transformers import AutoTokenizer # <-- Add tokenizer import

# Load environment variables (like OPENAI_API_KEY, potentially needed by ART)
load_dotenv()

# --- Reward Functions (Copied and adapted from clue-tiny-grpo/train.py) ---

# Helper function to calculate reward for memory updates
def calculate_memory_update_reward(completion_text: str, ground_truth_deductions: Optional[list[str]]) -> float:
    """Calculates reward based on correctness of deduced cards in memory updates (expects YAML)."""
    try:
        # Attempt to parse the completion as YAML
        completion_yaml = yaml.safe_load(completion_text)
        if not isinstance(completion_yaml, dict):
             # Penalize if YAML is valid but not a dictionary
             # print(f"YAML content is not a dictionary: {completion_text[:100]}...")
             return 0.0

        # Key updated to match llm.js convention
        raw_predictions = completion_yaml.get("newlyDeducedCards", [])
        # Ensure we only add strings to the set, filtering out unhashable types like dicts
        predicted_deductions = set()
        if isinstance(raw_predictions, list):
            for item in raw_predictions:
                if isinstance(item, str):
                    predicted_deductions.add(item)
                # else: # Optionally log skipped items
                #     print(f"Skipping non-string item in newlyDeducedCards: {item}")
        else:
            # Handle case where newlyDeducedCards is not a list (e.g., a string)
             print(f"Warning: 'newlyDeducedCards' is not a list in YAML output: {raw_predictions}")

        truth_set = set(ground_truth_deductions if ground_truth_deductions else [])

        if not predicted_deductions and not truth_set:
            return 1.0 # Correctly deduced nothing new when nothing was expected

        intersection = len(predicted_deductions.intersection(truth_set))
        # Use precision: reward based on how many of the *predicted* deductions were correct
        precision = intersection / len(predicted_deductions) if len(predicted_deductions) > 0 else 0.0
        # Use recall: reward based on how many of the *ground truth* deductions were found
        recall = intersection / len(truth_set) if len(truth_set) > 0 else 0.0
        
        # F1 Score might be a good balance
        f1 = (2 * precision * recall) / (precision + recall) if (precision + recall) > 0 else 0.0

        # Give a full reward only if perfect match
        if len(predicted_deductions) == len(truth_set) and intersection == len(truth_set):
             return 1.0
        # Use F1 score as reward otherwise
        elif (precision + recall) > 0:
             return f1
        # If prediction is empty but truth is not, reward is 0
        elif not predicted_deductions and truth_set:
             return 0.0
        # If prediction is not empty but truth is, reward is 0 (penalize hallucination)
        elif predicted_deductions and not truth_set:
             return 0.0
        else: # Both empty already handled, this case shouldn't be hit
             return 0.0

    except yaml.YAMLError:
        # Penalize non-YAML output for memory updates
        # print(f"YAMLError calculating reward for: {completion_text[:100]}...")
        return 0.0 # Strict penalty for invalid YAML
    except Exception as e:
        print(f"Warning: Error calculating memory update reward: {e}")
        return 0.0

# Helper function for basic reward (e.g., suggestion/accusation format check)
def calculate_basic_reward(completion_text: str) -> float:
    """Calculates a basic reward, e.g., for valid YAML format in suggestions/accusations."""
    try:
        content = yaml.safe_load(completion_text)
        # Basic reward for outputting valid YAML (and being a dict/list perhaps)
        if isinstance(content, (dict, list)):
            return 0.2 # Small reward for valid YAML structure
        else:
             # print(f"YAML content is not dict/list: {completion_text[:100]}...")
             return 0.05 # Very small reward for valid YAML but wrong type
    except yaml.YAMLError:
        # print(f"YAMLError calculating basic reward for: {completion_text[:100]}...")
        return 0.0 # Penalize invalid YAML

# --- Data Loading ---

# Define structure for type hinting
class ClueInteraction(TypedDict):
    interaction_type: str
    prompt: str
    ground_truth_deductions: Optional[list[str]]
    # Add other fields if they exist in the jsonl and are needed
    # e.g., game_state: dict

def read_jsonl(file_name: str | Path) -> Iterator[dict]:
    """Reads a JSONL file line by line."""
    file_path = Path(file_name)
    with file_path.open(mode="r", encoding="utf-8") as f:
        for line in f:
            try:
                yield json.loads(line)
            except json.JSONDecodeError:
                print(f"Skipping invalid JSON line in {file_name}: {line[:100]}...")


def load_clue_data(file_path: str | Path, max_rows: Optional[int] = None) -> list[ClueInteraction]:
    """Loads Clue interaction data from the JSONL file."""
    data = []
    # Construct the relative path from ART/examples/ to clue-tiny-grpo/data/
    # Assuming clue-tiny-grpo is a sibling directory to ART
    script_dir = Path(__file__).parent
    base_dir = script_dir.parent.parent # Goes up two levels from ART/examples to workspace root
    data_file = base_dir / "clue-tiny-grpo" / "data" / "cluedo_interactions.jsonl"
    
    print(f"Attempting to load data from: {data_file}")
    
    if not data_file.exists():
        print(f"Error: Data file not found at {data_file}")
        # Try the path provided directly, relative to workspace?
        data_file = Path(file_path) 
        print(f"Trying alternative path: {data_file}")
        if not data_file.exists():
             print(f"Error: Data file not found at alternative path either. Please check the path.")
             return []

    count = 0
    for item in read_jsonl(data_file):
        # Adapt this part if the structure of your JSONL is different
        interaction = ClueInteraction(
            interaction_type=item.get("interaction_type", "unknown"),
            prompt=item.get("prompt", ""),
            ground_truth_deductions=item.get("ground_truth_deductions") # Can be None
            # Add other fields as needed
        )
        if interaction["prompt"]: # Only add if prompt is not empty
            data.append(interaction)
            count += 1
            if max_rows is not None and count >= max_rows:
                break
        else:
             print(f"Skipping interaction due to empty prompt: {item}")
             
    print(f"Loaded {len(data)} Clue interaction examples.")
    return data

# --- ART Model Definition ---

# Define the trainable model using art.TrainableModel
# Customize base_model, project, name as needed
model = art.TrainableModel(
    name="clue-agent-001", # A name for this specific run/agent
    project="cluedo-art-training", # Project name for organization
    # Choose a base model compatible with ART's local API (e.g., from Hugging Face)
    # Using the same small model as clue-tiny-grpo for comparison
<<<<<<< HEAD
    base_model="Qwen/Qwen2.5-7B-Instruct",
    # Add GPU config similar to temporal-clue
    _internal_config={"init_args": {"gpu_memory_utilization": 0.775}},
=======
    base_model="Qwen/Qwen2.5-3B-Instruct", 
    # Add any necessary config, e.g., GPU utilization if needed
    # _internal_config={"init_args": {"gpu_memory_utilization": 0.8}},
>>>>>>> df5b9d0b
)

# --- Clue Rollout Function ---

async def clue_rollout(
    client: openai.AsyncOpenAI, 
    interaction: ClueInteraction,
    max_tokens: int = 2000, # Max tokens to generate for the response
    temperature: float = 0.7,
    top_p: float = 0.9
) -> art.Trajectory:
    """Performs a single rollout for a Clue interaction using the ART model."""
    
    prompt_text = interaction["prompt"]
    interaction_type = interaction["interaction_type"]
    ground_truth = interaction["ground_truth_deductions"]

    # Format prompt (similar to clue-tiny-grpo, ensure model knows to output YAML)
    # This might need adjustment based on the base model's instruction following capabilities
    if interaction_type == "memory_update":
        # Updated instruction asking for YAML
        formatted_prompt = prompt_text + "\n\nIMPORTANT: Respond ONLY with a YAML object containing the key 'newlyDeducedCards' as a list. Example:\nnewlyDeducedCards:\n  - Card1\n  - Card2"
    elif interaction_type in ["suggestion", "accusation"]:
        # Assume these also require YAML? Adjust prompt accordingly.
         formatted_prompt = prompt_text + "\n\nIMPORTANT: Respond ONLY with a valid YAML object representing your move."
    else:
        formatted_prompt = prompt_text # For other types, maybe no strict YAML needed?

    messages: art.Messages = [{"role": "user", "content": formatted_prompt}]

    try:
        chat_completion = await client.chat.completions.create(
            messages=messages, 
            model=model.name, # Use the ART model name
            max_tokens=max_tokens,
            temperature=temperature,
            top_p=top_p,
            # Ensure the response format is text if not using JSON mode explicitly
            # response_format={"type": "text"},
        )
        choice = chat_completion.choices[0]
        completion_text = choice.message.content
        
        if not isinstance(completion_text, str):
             completion_text = "" # Handle potential None or other types

        # --- DEBUG: Print model output ---
        print(f"--- Interaction Type: {interaction_type} ---")
        print(f"Model Completion: {completion_text}")
        print(f"Ground Truth (Memory): {ground_truth}")
        # --- END DEBUG ---

    except Exception as e:
        print(f"Error during model generation: {e}")
        # Return None instead of creating a dummy trajectory
        return None

    # Calculate reward based on interaction type
    reward = 0.0
    metrics = {}
    if interaction_type == "memory_update":
        reward = calculate_memory_update_reward(completion_text, ground_truth)
        metrics["memory_reward"] = reward
    else:
        # Use basic reward (e.g., JSON validity) for suggestions, accusations, etc.
        reward = calculate_basic_reward(completion_text)
        metrics["basic_reward"] = reward
        
    # Add accuracy metric (e.g., 1 if reward is > threshold, 0 otherwise)
    # Simple accuracy: 1 if reward is max (1.0 for memory, 0.2 for basic)
    is_accurate = False
    if interaction_type == "memory_update" and reward == 1.0:
         is_accurate = True
    elif interaction_type != "memory_update" and reward == 0.2:
         is_accurate = True
         
    metrics["accuracy"] = 1.0 if is_accurate else 0.0
    metrics["reward"] = reward # Include raw reward in metrics too

    return art.Trajectory(
        # Ensure messages_and_choices includes the assistant's message
        messages_and_choices=[*messages, choice], 
        reward=reward, 
        metrics=metrics
    )


# --- Main Execution Logic (Placeholder) ---
async def main():
    print("Starting Clue training script using ART...")
    
    # --- Debug: Check Tokenizer and Model Name ---
    print(f"Intended base model: {model.base_model}")
    try:
        # Load tokenizer for the *intended* base model
        tokenizer = AutoTokenizer.from_pretrained(model.base_model)
        print(f"Tokenizer loaded for {model.base_model}. Vocab size: {tokenizer.vocab_size}")
        # Check for padding token
        if tokenizer.pad_token is None:
            print("Warning: Tokenizer does not have a pad token set.")
            # Consider setting tokenizer.pad_token = tokenizer.eos_token if needed
    except Exception as e:
        print(f"Error loading tokenizer for {model.base_model}: {e}")
    # --- End Debug ---
    
    # Register the model with the local API before use
    await model.register(art.LocalAPI()) # Use LocalAPI for local training
    print(f"ART Model '{model.name}' registered with LocalAPI.") # This might show the *actual* model ART is using

    # 1. Load Data
    # Adjust path if needed, this assumes running from workspace root or ART/examples
    # Use the relative path, load_clue_data will resolve it
    clue_data = load_clue_data("/teamspace/studios/this_studio/cluedo-arena-public/tiny-grpo/data/cluedo_interactions.jsonl", max_rows=500) # Load subset for faster testing
    if not clue_data:
        return

    # Filter data to only include memory_update interactions
    memory_update_data = [item for item in clue_data if item["interaction_type"] == "memory_update"]
    print(f"Filtered data to {len(memory_update_data)} memory_update interactions.")
    if not memory_update_data:
        print("Error: No memory_update interactions found in the data. Cannot train.")
        return

    # Example: Split data (simple split)
    random.seed(42)
    random.shuffle(memory_update_data) # Shuffle the filtered data
    split_idx = int(len(memory_update_data) * 0.9)
    train_data = memory_update_data[:split_idx] # Use filtered data for train
    val_data = memory_update_data[split_idx:]   # Use filtered data for val
    print(f"Train size: {len(train_data)}, Validation size: {len(val_data)}")

    # 2. Get OpenAI Client from ART Model
    openai_client = model.openai_client()

    # --- Training Loop --- Adjusted hyperparameters ---
    num_training_steps = 100 # Total number of training steps 
    rollouts_per_step = 4  # Number of interactions per step 
    train_group_size = 50 # Number of rollouts per interaction for training 
    val_group_size = 2 # Number of rollouts per interaction for validation 
    val_interval = 10 # How often to run validation 

    # Training config for model.train() - Updated learning rate
    train_config = art.TrainConfig(learning_rate=5e-5) 

    print(f"Starting training for {num_training_steps} steps...")
    # Resume from the last step if checkpoint exists
    start_step = await model.get_step() 
    print(f"Resuming from step {start_step}")

    for i in range(start_step, num_training_steps):
        print(f"--- Step {i+1}/{num_training_steps} ---")

        # --- Gather Training Trajectories ---
        # Select a batch of training interactions
        # Simple slicing for now, could use DataLoader for more robust sampling
        start_idx = (i * rollouts_per_step) % len(train_data)
        end_idx = start_idx + rollouts_per_step
        train_batch = (train_data * ( (i*rollouts_per_step // len(train_data)) + 2) )[start_idx:end_idx] # Wrap around data
        
        print(f"Gathering {train_group_size} rollouts for {len(train_batch)} training interactions...")
        train_groups = await art.gather_trajectory_groups(
            (
                # For each interaction, create a group of `train_group_size` rollouts
                art.TrajectoryGroup(clue_rollout(openai_client, interaction) for _ in range(train_group_size))
                for interaction in train_batch
            ),
            pbar_desc=f"Train Step {i+1}",
        )
        print(f"Gathered {len(train_groups)} training trajectory groups.")
        
        # Filter out None results (from rollout errors)
        valid_train_groups = [group for group in train_groups if group is not None and all(traj is not None for traj in group.trajectories)]
        print(f"Filtered to {len(valid_train_groups)} valid training trajectory groups.")

        # --- Training Step ---
        if valid_train_groups:
            print(f"Training model...")
            # --- Debug: Check model name before training --- 
            print(f"Calling model.train() on model named: '{model.name}'") 
            # --- End Debug ---
            # Call ART's built-in train function with valid groups
            await model.train(
                valid_train_groups,
                config=train_config,
            )
            print(f"Training step {i+1} completed.")
            # Optionally save checkpoint after training step
            # await model.save_checkpoint() # Removed incorrect call
            await model.delete_checkpoints() # Keep last 2 checkpoints
        else:
            print("No valid training groups gathered, skipping training step.")

        # --- Validation Step (Periodically) ---
        if (i + 1) % val_interval == 0 and val_data:
            print(f"Running validation...")
            # Gather validation trajectories (usually fewer rollouts per interaction needed)
            val_groups = await art.gather_trajectory_groups(
                (
                    # Use `val_group_size` rollouts for validation
                    art.TrajectoryGroup(clue_rollout(openai_client, interaction) for _ in range(val_group_size))
                    for interaction in val_data # Use the whole validation set
                ),
                pbar_desc=f"Validation Step {i+1}",
            )
            print(f"Gathered {len(val_groups)} validation trajectory groups.")
            
            # Filter out None results (from rollout errors)
            valid_val_groups = [group for group in val_groups if group is not None and all(traj is not None for traj in group.trajectories)]
            print(f"Filtered to {len(valid_val_groups)} valid validation trajectory groups.")
            
            # Log validation metrics (ART handles aggregation)
            if valid_val_groups:
                await model.log(valid_val_groups)
                print("Validation metrics logged.")
            else:
                 print("No valid validation groups gathered.")

    print("Training finished.")
    # --- Explicitly save the final checkpoint ---
    try:
        print("Saving final model checkpoint...")
        await model.save_checkpoint()
        print("Final checkpoint saved successfully.")
        # You might want to know where it saved. The API might return the path or log it.
        # If not, you might need to investigate ART's saving mechanism further.
    except Exception as e:
        print(f"Error saving final checkpoint: {e}")
    # --- End Final Save ---


if __name__ == "__main__":
    asyncio.run(main()) <|MERGE_RESOLUTION|>--- conflicted
+++ resolved
@@ -163,15 +163,9 @@
     project="cluedo-art-training", # Project name for organization
     # Choose a base model compatible with ART's local API (e.g., from Hugging Face)
     # Using the same small model as clue-tiny-grpo for comparison
-<<<<<<< HEAD
-    base_model="Qwen/Qwen2.5-7B-Instruct",
-    # Add GPU config similar to temporal-clue
-    _internal_config={"init_args": {"gpu_memory_utilization": 0.775}},
-=======
     base_model="Qwen/Qwen2.5-3B-Instruct", 
     # Add any necessary config, e.g., GPU utilization if needed
     # _internal_config={"init_args": {"gpu_memory_utilization": 0.8}},
->>>>>>> df5b9d0b
 )
 
 # --- Clue Rollout Function ---
